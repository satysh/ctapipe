"""
"""

from astropy import units as u
from astropy.time import Time

from ..core import Container, Item, Map
from numpy import ndarray

__all__ = ['EventContainer', 'RawDataContainer', 'RawCameraContainer',
           'MCEventContainer', 'MCCameraContainer',
           'CalibratedCameraContainer']

# todo: change some of these Maps to be just 3D NDarrays?

<<<<<<< HEAD
=======
class EventContainer(Container):
    """ Top-level container for all event information """
    def __init__(self, name="Event"):
        super().__init__(name)
        self.add_item("dl0", RawData())
        self.add_item("mc", MCEvent())
        self.add_item("trig", CentralTriggerData())
        self.add_item("count")

        self.meta.add_item('tel_pos', dict())
        self.meta.add_item('pixel_pos', dict())
        self.meta.add_item('optical_foclen', dict())
        self.meta.add_item('source', "unknown")



class RawData(Container):
    """
    Storage of a Merged Raw Data Event
>>>>>>> 8e4eec69

class InstrumentContainer(Container):
    """
    Storage of header info that does not change with event (this is a temporary
     hack until the Instrument module and database is fully implemented.

    This should not be relied upon, as it will be replaced with
    corresponding Instrument module functionality
    """

    pixel_pos = Item(Map(ndarray), "map of tel_id to pixel positions")
    optical_foclen = Item(Map(ndarray), "map of tel_id to focal length")
    tel_pos = Item(Map(ndarray), "map of tel_id to telescope position")


class CalibratedCameraContainer(Container):
    """
    Storage of calibrated (p.e.) data from a single telescope
    """
    # todo: rename to pe_image?
    pe_charge = Item(0, "array of camera image in PE")
    integration_window = Item(Map(), ("map per channel of bool ndarrays of "
                                      "shape (npix, nsamples) "
                                      "indicating the samples used in "
                                      "the obtaining of the charge, dependant "
                                      "on the integration method used"))
    # todo: rename the following to *_image
    pedestal_subtracted_adc = Item(Map(), ("Map of channel to subtracted "
                                           "ADC image"))
    peakpos = Item(Map(), ("position of the peak as determined by the "
                           "peak-finding algorithm for each pixel"
                           " and channel"))

class CalibratedContainer(Container):
    """ Calibrated Camera Images and associated data"""
    tel = Item(Map(CalibratedCameraContainer), "map of tel_id to CalibratedCameraContainer")


class RawCameraContainer(Container):
    """
    Storage of raw data from a single telescope
    """
    adc_sums = Item(Map(), ("map of channel to (masked) arrays of all "
                            "integrated ADC data (n_pixels)"))
    adc_samples = Item(Map(), ("map of channel to arrays of "
                               "(n_pixels, n_samples)"))


class RawDataContainer(Container):
    """
    Storage of a Merged Raw Data Event
    """

    run_id = Item(-1, "run id number")
    event_id = Item(-1, "event id number")
    tels_with_data = Item([], "list of telescopes with data")
    tel = Item(Map(RawCameraContainer), "map of tel_id to RawCameraContainer")

# TODO: do these all change per event? If not some should be metadata (headers)
class MCCameraContainer(Container):
    """
    Storage of mc data used for a single telescope
    """
    photo_electrons = Item(Map(), "map of channel to PE")
    refshapes = Item(Map(), "map of channel to array defining pulse shape")
    refstep = Item(0, "RENAME AND WRITE DESC FOR THIS!")
    lrefshape = Item(0, "RENAME AND WRITE DESC FOR THIS!")
    # TODO: rename to time_slice_width?
    time_slice = Item(0, "width of time slice")
    dc_to_pe = Item(None, "DC/PE calibration arrays from MC file")
    pedestal = Item(None, "pedestal calibration arrays from MC file")


class MCEventContainer(Container):
    """
    Monte-Carlo
    """
    energy = Item(0, "Monte-Carlo Energy")
    alt = Item(0, "Monte-carlo altitude", unit=u.deg)
    az = Item(0, "Monte-Carlo azimuth", unit=u.deg)
    core_x = Item(0, "MC core position")
    core_y = Item(0, "MC core position")
    h_first_int = Item(0, "Height of first interaction")
    tel = Item(Map(MCCameraContainer), "map of tel_id to MCCameraContainer")


class CentralTriggerContainer(Container):

    gps_time = Item(Time, "central average time stamp")
    tels_with_trigger = Item([], "list of telescopes with data")




class EventContainer(Container):
    """ Top-level container for all event information """

    dl0 = Item(RawDataContainer(), "Raw Data")
    dl1 = Item(CalibratedContainer())
    mc = Item(MCEventContainer(), "Monte-Carlo data")
    trig = Item(CentralTriggerContainer(), "central trigger information")
    count = Item(0, "number of events processed")
    inst = Item(InstrumentContainer(), "instrumental information (deprecated")<|MERGE_RESOLUTION|>--- conflicted
+++ resolved
@@ -1,4 +1,5 @@
 """
+Container structures for data that should be read or written to disk
 """
 
 from astropy import units as u
@@ -13,28 +14,6 @@
 
 # todo: change some of these Maps to be just 3D NDarrays?
 
-<<<<<<< HEAD
-=======
-class EventContainer(Container):
-    """ Top-level container for all event information """
-    def __init__(self, name="Event"):
-        super().__init__(name)
-        self.add_item("dl0", RawData())
-        self.add_item("mc", MCEvent())
-        self.add_item("trig", CentralTriggerData())
-        self.add_item("count")
-
-        self.meta.add_item('tel_pos', dict())
-        self.meta.add_item('pixel_pos', dict())
-        self.meta.add_item('optical_foclen', dict())
-        self.meta.add_item('source', "unknown")
-
-
-
-class RawData(Container):
-    """
-    Storage of a Merged Raw Data Event
->>>>>>> 8e4eec69
 
 class InstrumentContainer(Container):
     """
